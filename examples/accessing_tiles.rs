--- conflicted
+++ resolved
@@ -1,9 +1,5 @@
-<<<<<<< HEAD
 use bevy::prelude::*;
-=======
-use bevy::{prelude::*, render::texture::ImageSettings};
 use bevy_ecs_tilemap::helpers::square_grid::neighbors::Neighbors;
->>>>>>> 23450623
 use bevy_ecs_tilemap::prelude::*;
 
 mod helpers;
@@ -113,14 +109,8 @@
     )>,
     mut tile_query: Query<&mut TileTextureIndex>,
 ) {
-<<<<<<< HEAD
     let current_time = time.elapsed_seconds_f64();
-    for (mut current_color, mut last_update, tile_storage, tilemap_type) in tilemap_query.iter_mut()
-    {
-=======
-    let current_time = time.seconds_since_startup();
     for (mut current_color, mut last_update, tile_storage, map_size) in tilemap_query.iter_mut() {
->>>>>>> 23450623
         if current_time - last_update.0 > 0.1 {
             current_color.0 += 1;
             if current_color.0 > 5 {
