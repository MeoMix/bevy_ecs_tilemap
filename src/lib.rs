--- conflicted
+++ resolved
@@ -26,13 +26,9 @@
     TilemapGridSize, TilemapSize, TilemapSpacing, TilemapTexture, TilemapTextureSize,
     TilemapTileSize, TilemapType,
 };
-<<<<<<< HEAD
-use prelude::TilemapId;
+use prelude::{TilemapId, TilemapPhysicalTileSize};
 #[cfg(feature = "render")]
 use render::material::{MaterialTilemap, StandardTilemapMaterial};
-=======
-use prelude::{TilemapId, TilemapPhysicalTileSize};
->>>>>>> 5b3280bd
 use tiles::{
     AnimatedTile, TileColor, TileFlip, TilePos, TilePosOld, TileStorage, TileTextureIndex,
     TileVisible,
@@ -116,6 +112,7 @@
     pub storage: TileStorage,
     pub texture: TilemapTexture,
     pub tile_size: TilemapTileSize,
+    pub physical_tile_size: TilemapPhysicalTileSize,
     pub transform: Transform,
     pub global_transform: GlobalTransform,
     /// User indication of whether an entity is visible
@@ -140,7 +137,6 @@
     pub storage: TileStorage,
     pub texture: TilemapTexture,
     pub tile_size: TilemapTileSize,
-    pub physical_tile_size: TilemapPhysicalTileSize,
     pub transform: Transform,
     pub global_transform: GlobalTransform,
     /// User indication of whether an entity is visible
