use bevy::log::info;
use bevy::{
    math::Vec2,
<<<<<<< HEAD
    prelude::{Commands, Entity, Transform},
=======
    prelude::{BuildChildren, Commands, Transform},
>>>>>>> ceeaaeed
};

use crate::{
    map::{HexCoordSystem, IsoCoordSystem, TilemapId, TilemapSize, TilemapTileSize, TilemapType},
    tiles::{TileBundle, TilePos, TileStorage, TileTexture},
};

/// Converts a tile position into an index in a vector.
pub fn pos_2d_to_index(tile_pos: &TilePos, size: &TilemapSize) -> usize {
    ((tile_pos.y * size.x as u32) + tile_pos.x) as usize
}

/// Calculates a chunk position with the given information.
/// Note: The calculation is different depending on the tilemap's type.
/// This calculation is mostly used internally for rendering but it might be helpful so it's exposed here.
pub fn get_chunk_2d_transform(
    chunk_position: Vec2,
    grid_size: Vec2,
    chunk_size: Vec2,
    z_index: u32,
    map_type: TilemapType,
) -> Transform {
    let pos = match map_type {
        TilemapType::Square { .. } => {
            let chunk_pos_x = chunk_position.x * chunk_size.x * grid_size.x;
            let chunk_pos_y = chunk_position.y * chunk_size.y * grid_size.y;
            Vec2::new(chunk_pos_x, chunk_pos_y)
        }
        TilemapType::Hexagon(HexCoordSystem::Row) => {
            let chunk_pos_x = (chunk_position.y * chunk_size.x * (0.5 * grid_size.x).floor())
                + (chunk_position.x * chunk_size.x * grid_size.x);
            let chunk_pos_y = chunk_position.y * chunk_size.y * (0.75 * grid_size.y).floor();
            Vec2::new(chunk_pos_x, chunk_pos_y)
        }
        TilemapType::Hexagon(HexCoordSystem::RowOdd)
        | TilemapType::Hexagon(HexCoordSystem::RowEven) => {
            let chunk_pos_x = chunk_position.x * chunk_size.x * grid_size.x;
            let chunk_pos_y = chunk_position.y * chunk_size.y * (0.75 * grid_size.y).floor();
            Vec2::new(chunk_pos_x, chunk_pos_y)
        }
        TilemapType::Hexagon(HexCoordSystem::Column) => {
            let chunk_pos_x = chunk_position.x * chunk_size.x * (0.75 * grid_size.x).floor();
            let chunk_pos_y = (chunk_position.x * chunk_size.y * (0.5 * grid_size.y).ceil())
                + chunk_position.y * chunk_size.y * grid_size.y;
            Vec2::new(chunk_pos_x, chunk_pos_y)
        }
        TilemapType::Hexagon(HexCoordSystem::ColumnOdd)
        | TilemapType::Hexagon(HexCoordSystem::ColumnEven) => {
            let chunk_pos_x = chunk_position.x * chunk_size.x * (0.75 * grid_size.x).floor();
            let chunk_pos_y = chunk_position.y * chunk_size.y * grid_size.y;
            Vec2::new(chunk_pos_x, chunk_pos_y)
        }
        TilemapType::Isometric {
            coord_system: IsoCoordSystem::Diamond,
            ..
        } => project_iso_diamond(
            chunk_position.x,
            chunk_position.y,
            chunk_size.x * grid_size.x,
            chunk_size.y * grid_size.y,
        ),
        TilemapType::Isometric {
            coord_system: IsoCoordSystem::Staggered,
            ..
        } => project_iso_staggered(
            chunk_position.x,
            chunk_position.y,
            chunk_size.x * grid_size.x,
            chunk_size.y,
        ),
    };

    Transform::from_xyz(pos.x, pos.y, z_index as f32)
}

/// Returns the bottom-left coordinate of the tile associated with the specified `tile_pos`.
pub fn get_tile_pos_in_world_space(
    tile_pos: &TilePos,
    grid_size: &TilemapSize,
    tilemap_type: &TilemapType,
) -> Vec2 {
    let tile_pos_f32: Vec2 = tile_pos.into();
    let grid_size: Vec2 = (*grid_size).into();
    let mut pos = Vec2::new(grid_size.x * tile_pos_f32.x, grid_size.y * tile_pos_f32.y);

    match tilemap_type {
        TilemapType::Hexagon(HexCoordSystem::Row) => {
            let x_offset = tile_pos_f32.y * (0.5 * grid_size.x).floor();
            let y_offset = -1.0 * tile_pos_f32.y * (0.25 * grid_size.y).ceil();
            pos.x += x_offset;
            pos.y += y_offset;
        }
        TilemapType::Hexagon(HexCoordSystem::RowEven) => {
            let offset = (0.25 * grid_size.x).floor();
            if tile_pos.y % 2 == 0 {
                pos.x -= offset;
            } else {
                pos.x += offset;
            }
            pos.y -= tile_pos_f32.y * (0.25 * grid_size.y as f32).ceil();
        }
        TilemapType::Hexagon(HexCoordSystem::RowOdd) => {
            let offset = (0.25 * grid_size.x).floor();
            if tile_pos.y % 2 == 0 {
                pos.x = pos.x + offset;
            } else {
                pos.x = pos.x - offset;
            }
            pos.y -= tile_pos_f32.y * (0.25 * grid_size.y).ceil();
        }
        TilemapType::Hexagon(HexCoordSystem::Column) => {
            let x_offset = -1.0 * tile_pos_f32.x * (0.25 * grid_size.x).floor();
            let y_offset = tile_pos_f32.x * (0.5 * grid_size.y).ceil();
            pos.x += x_offset;
            pos.y += y_offset;
        }
        TilemapType::Hexagon(HexCoordSystem::ColumnEven) => {
            let offset = (0.25 * grid_size.y).floor();
            if tile_pos.x % 2 == 0 {
                pos.y -= offset;
            } else {
                pos.y += offset;
            }
            pos.x -= tile_pos_f32.x * (0.25 * grid_size.x as f32).ceil();
        }
        TilemapType::Hexagon(HexCoordSystem::ColumnOdd) => {
            let offset = (0.25 * grid_size.y).floor();
            if tile_pos.x % 2 == 0 {
                pos.y += offset;
            } else {
                pos.y -= offset;
            }
            pos.x -= tile_pos_f32.x * (0.25 * grid_size.x).ceil();
        }
        TilemapType::Isometric {
            coord_system: IsoCoordSystem::Diamond,
            ..
        } => {
            pos = project_iso_diamond(tile_pos_f32.x, tile_pos_f32.y, grid_size.x, grid_size.y);
        }
        TilemapType::Isometric {
            coord_system: IsoCoordSystem::Staggered,
            ..
        } => {
            pos = project_iso_staggered(tile_pos_f32.x, tile_pos_f32.y, grid_size.x, grid_size.y);
        }
        TilemapType::Square { .. } => {}
    };
    pos
}

/// Fills an entire tile storage with the given tile.
pub fn fill_tilemap(
    tile_texture: TileTexture,
    size: TilemapSize,
    tilemap_id: TilemapId,
    commands: &mut Commands,
    tile_storage: &mut TileStorage,
) {
    for x in 0..size.x {
        for y in 0..size.y {
            let tile_pos = TilePos { x, y };
            let tile_entity = commands
                .spawn()
                .insert_bundle(TileBundle {
                    position: tile_pos,
                    tilemap_id,
                    texture: tile_texture,
                    ..Default::default()
                })
                .id();
            commands.entity(tilemap_id.0).add_child(tile_entity);
            tile_storage.set(&tile_pos, Some(tile_entity));
        }
    }
}

/// Fills a rectangular region with the given tile.
///
/// The rectangular region is defined by an `origin` in `TilePos`, and a size
/// in tiles (`TilemapSize`).  
pub fn fill_tilemap_rect(
    tile_texture: TileTexture,
    origin: TilePos,
    size: TilemapSize,
    tilemap_id: TilemapId,
    commands: &mut Commands,
    tile_storage: &mut TileStorage,
) {
    for x in 0..size.x {
        for y in 0..size.y {
            let tile_pos = TilePos {
                x: origin.x + x,
                y: origin.y + y,
            };

            let tile_entity = commands
                .spawn()
                .insert_bundle(TileBundle {
                    position: tile_pos,
                    tilemap_id,
                    texture: tile_texture,
                    ..Default::default()
                })
                .id();
            tile_storage.set(&tile_pos, Some(tile_entity));
        }
    }
}

/// Calculates a tilemap's centered position.
pub fn get_centered_transform_2d(
    size: &TilemapSize,
    tile_size: &TilemapTileSize,
    z_index: f32,
) -> Transform {
    Transform::from_xyz(
        -(size.x as f32 * tile_size.x as f32) / 2.0,
        -(size.y as f32 * tile_size.y as f32) / 2.0,
        z_index,
    )
}

/// Projects a 2D screen space point into isometric diamond space.
///
/// `grid_width` and `grid_height` are the dimensions of the grid in pixels.
pub fn project_iso_diamond(x: f32, y: f32, grid_width: f32, grid_height: f32) -> Vec2 {
    let new_x = (x - y) * grid_width / 2.0;
    let new_y = (x + y) * grid_height / 2.0;
    Vec2::new(new_x, -new_y)
}

/// Projects a 2D screen space point into isometric staggered space.
///
/// `grid_width` and `grid_height` are the dimensions of the grid in pixels.
pub fn project_iso_staggered(x: f32, y: f32, grid_width: f32, grid_height: f32) -> Vec2 {
    let new_x = x * grid_width;
    let new_y = y * grid_height;
    Vec2::new(new_x, new_y)
}

#[derive(Clone, Copy, Debug)]
pub enum NeighborDirection {
    North,
    NorthWest,
    West,
    SouthWest,
    South,
    SouthEast,
    East,
    NorthEast,
}

impl NeighborDirection {
    fn next_direction(&self) -> NeighborDirection {
        use NeighborDirection::*;
        match self {
            North => NorthWest,
            NorthWest => West,
            West => SouthWest,
            SouthWest => South,
            South => SouthEast,
            SouthEast => East,
            East => NorthEast,
            NorthEast => North,
        }
    }
}

#[derive(Clone, Copy)]
pub struct Neighbors<T: Copy> {
    pub north: Option<T>,
    pub north_west: Option<T>,
    pub west: Option<T>,
    pub south_west: Option<T>,
    pub south: Option<T>,
    pub south_east: Option<T>,
    pub east: Option<T>,
    pub north_east: Option<T>,
}

pub struct NeighborsIntoIterator<T: Copy> {
    neighbors: Neighbors<T>,
    /// The next direction the iterator will output.
    cursor: Option<NeighborDirection>,
}

impl<T: Copy> NeighborsIntoIterator<T> {
    fn get_at_cursor(&self) -> Option<T> {
        self.cursor.and_then(|direction| match direction {
            NeighborDirection::North => self.neighbors.north,
            NeighborDirection::NorthWest => self.neighbors.north_west,
            NeighborDirection::West => self.neighbors.west,
            NeighborDirection::SouthWest => self.neighbors.south_west,
            NeighborDirection::South => self.neighbors.south,
            NeighborDirection::SouthEast => self.neighbors.south_east,
            NeighborDirection::East => self.neighbors.east,
            NeighborDirection::NorthEast => self.neighbors.north_east,
        })
    }
}

impl<T: Copy> Iterator for NeighborsIntoIterator<T> {
    type Item = T;

    fn next(&mut self) -> Option<Self::Item> {
        self.cursor.and_then(|direction| {
            let neighbor = self.get_at_cursor();
            match direction {
                NeighborDirection::NorthEast => {
                    self.cursor = None;
                    neighbor
                }
                direction => {
                    self.cursor = Some(direction.next_direction());
                    neighbor.or_else(|| self.next())
                }
            }
        })
    }
}

impl<T: Copy> IntoIterator for Neighbors<T> {
    type Item = T;
    type IntoIter = NeighborsIntoIterator<T>;

    fn into_iter(self) -> Self::IntoIter {
        NeighborsIntoIterator {
            neighbors: self,
            cursor: Some(NeighborDirection::North),
        }
    }
}

impl<T: Copy> Neighbors<T> {
    pub fn count(&self) -> usize {
        self.into_iter().map(|_| 1).sum()
    }
}

impl Neighbors<Entity> {
    fn from_neighboring_pos(
        neighbors: &Neighbors<TilePos>,
        tile_storage: &TileStorage,
    ) -> Neighbors<Entity> {
        Neighbors {
            north: neighbors.north.and_then(|pos| tile_storage.get(&pos)),
            south: neighbors.south.and_then(|pos| tile_storage.get(&pos)),
            east: neighbors.east.and_then(|pos| tile_storage.get(&pos)),
            west: neighbors.west.and_then(|pos| tile_storage.get(&pos)),
            north_east: neighbors.north_east.and_then(|pos| tile_storage.get(&pos)),
            north_west: neighbors.north_west.and_then(|pos| tile_storage.get(&pos)),
            south_east: neighbors.south_east.and_then(|pos| tile_storage.get(&pos)),
            south_west: neighbors.south_west.and_then(|pos| tile_storage.get(&pos)),
        }
    }
}

/// Retrieves a list of neighbors for the given tile position.
///
/// If a particular neighboring position does not exist in the provided storage,
/// then it will not be returned.
pub fn get_tile_neighbors(
    tile_pos: &TilePos,
    tile_storage: &TileStorage,
    tilemap_type: TilemapType,
) -> Neighbors<Entity> {
    Neighbors::from_neighboring_pos(
        &get_neighboring_pos(tile_pos, &tile_storage.size, tilemap_type),
        tile_storage,
    )
}

/// Retrieves the positions of neighbors of the tile with the specified position.
///
/// Tile positions are bounded:
///     * between `0` and `tilemap_size.x` in the `x` position,
///     * between `0` and `tilemap_size.y` in the `y` position.
/// Directions in the returned [`Neighbor`](crate::helpers::Neighbor) struct with tile coordinates that violate these requirements will be set to `None`.
pub fn get_neighboring_pos(
    tile_pos: &TilePos,
    tilemap_size: &TilemapSize,
    map_type: TilemapType,
) -> Neighbors<TilePos> {
    match map_type {
        TilemapType::Square {
            neighbors_include_diagonals: true,
        } => square_neighbor_pos_with_diagonals(tile_pos, tilemap_size),
        TilemapType::Square {
            neighbors_include_diagonals: false,
        } => square_neighbor_pos(tile_pos, tilemap_size),
        TilemapType::Isometric {
            neighbors_include_diagonals,
            coord_system: IsoCoordSystem::Diamond,
        } => {
            if neighbors_include_diagonals {
                diamond_neighbor_pos_with_diagonals(tile_pos, tilemap_size)
            } else {
                diamond_neighbor_pos(tile_pos, tilemap_size)
            }
        }
        TilemapType::Isometric {
            neighbors_include_diagonals,
            coord_system: IsoCoordSystem::Staggered,
        } => {
            if neighbors_include_diagonals {
                staggered_neighbor_pos_with_diagonals(tile_pos, tilemap_size)
            } else {
                staggered_neighbor_pos(tile_pos, tilemap_size)
            }
        }
        TilemapType::Hexagon(HexCoordSystem::Row) => hex_row_neighbor_pos(tile_pos, tilemap_size),
        TilemapType::Hexagon(HexCoordSystem::RowEven) => {
            hex_row_even_neighbor_pos(tile_pos, tilemap_size)
        }
        TilemapType::Hexagon(HexCoordSystem::RowOdd) => {
            hex_row_odd_neighbor_pos(tile_pos, tilemap_size)
        }
        TilemapType::Hexagon(HexCoordSystem::Column) => {
            hex_col_neighbor_pos(tile_pos, tilemap_size)
        }
        TilemapType::Hexagon(HexCoordSystem::ColumnEven) => {
            hex_col_even_neighbor_pos(tile_pos, tilemap_size)
        }
        TilemapType::Hexagon(HexCoordSystem::ColumnOdd) => {
            hex_col_odd_neighbor_pos(tile_pos, tilemap_size)
        }
    }
}

impl TilePos {
    #[inline]
    fn plus_x(&self, tilemap_size: &TilemapSize) -> Option<TilePos> {
        if self.x < tilemap_size.x - 1 {
            Some(TilePos {
                x: self.x + 1,
                y: self.y,
            })
        } else {
            None
        }
    }

    #[inline]
    fn plus_y(&self, tilemap_size: &TilemapSize) -> Option<TilePos> {
        if self.y < tilemap_size.y - 1 {
            Some(TilePos {
                x: self.x,
                y: self.y + 1,
            })
        } else {
            None
        }
    }

    #[inline]
    fn plus_xy(&self, tilemap_size: &TilemapSize) -> Option<TilePos> {
        if self.x < tilemap_size.x - 1 && self.y < tilemap_size.y - 1 {
            Some(TilePos {
                x: self.x + 1,
                y: self.y + 1,
            })
        } else {
            None
        }
    }

    #[inline]
    fn minus_x(&self) -> Option<TilePos> {
        if self.x != 0 {
            Some(TilePos {
                x: self.x - 1,
                y: self.y,
            })
        } else {
            None
        }
    }

    #[inline]
    fn minus_y(&self) -> Option<TilePos> {
        if self.y != 0 {
            Some(TilePos {
                x: self.x,
                y: self.y - 1,
            })
        } else {
            None
        }
    }

    #[inline]
    fn minus_xy(&self) -> Option<TilePos> {
        if self.x != 0 && self.y != 0 {
            Some(TilePos {
                x: self.x - 1,
                y: self.y - 1,
            })
        } else {
            None
        }
    }

    #[inline]
    fn plus_x_minus_y(&self, tilemap_size: &TilemapSize) -> Option<TilePos> {
        if self.x < tilemap_size.x - 1 && self.y != 0 {
            Some(TilePos {
                x: self.x + 1,
                y: self.y - 1,
            })
        } else {
            None
        }
    }

    #[inline]
    fn plus_x_minus_2y(&self, tilemap_size: &TilemapSize) -> Option<TilePos> {
        if self.x < tilemap_size.x - 1 && self.y > 1 {
            Some(TilePos {
                x: self.x + 1,
                y: self.y - 2,
            })
        } else {
            None
        }
    }

    #[inline]
    fn minus_x_plus_y(&self, tilemap_size: &TilemapSize) -> Option<TilePos> {
        if self.y < tilemap_size.y - 1 && self.x != 0 {
            Some(TilePos {
                x: self.x - 1,
                y: self.y + 1,
            })
        } else {
            None
        }
    }

    #[inline]
    fn minus_x_plus_2y(&self, tilemap_size: &TilemapSize) -> Option<TilePos> {
        if self.y < tilemap_size.y - 2 && self.x != 0 {
            Some(TilePos {
                x: self.x - 1,
                y: self.y + 2,
            })
        } else {
            None
        }
    }

    fn square_north(&self, tilemap_size: &TilemapSize) -> Option<TilePos> {
        self.plus_y(tilemap_size)
    }

    fn square_north_west(&self, tilemap_size: &TilemapSize) -> Option<TilePos> {
        self.minus_x_plus_y(tilemap_size)
    }

    fn square_west(&self) -> Option<TilePos> {
        self.minus_x()
    }

    fn square_south_west(&self) -> Option<TilePos> {
        self.minus_xy()
    }

    fn square_south(&self) -> Option<TilePos> {
        self.minus_y()
    }

    fn square_south_east(&self, tilemap_size: &TilemapSize) -> Option<TilePos> {
        self.plus_x_minus_y(tilemap_size)
    }

    fn square_east(&self, tilemap_size: &TilemapSize) -> Option<TilePos> {
        self.plus_x(tilemap_size)
    }

    fn square_north_east(&self, tilemap_size: &TilemapSize) -> Option<TilePos> {
        self.plus_xy(tilemap_size)
    }

    fn hex_row_north_west(&self, tilemap_size: &TilemapSize) -> Option<TilePos> {
        self.minus_x_plus_y(tilemap_size)
    }

    fn hex_row_odd_north_west(&self, tilemap_size: &TilemapSize) -> Option<TilePos> {
        if self.y % 2 == 0 {
            self.plus_y(tilemap_size)
        } else {
            self.minus_x_plus_y(tilemap_size)
        }
    }

    fn hex_row_even_north_west(&self, tilemap_size: &TilemapSize) -> Option<TilePos> {
        if self.y % 2 != 0 {
            self.plus_y(tilemap_size)
        } else {
            self.minus_x_plus_y(tilemap_size)
        }
    }

    fn hex_row_west(&self) -> Option<TilePos> {
        self.minus_x()
    }

    fn hex_row_odd_west(&self) -> Option<TilePos> {
        self.minus_x()
    }

    fn hex_row_even_west(&self) -> Option<TilePos> {
        self.minus_x()
    }

    fn hex_row_south_west(&self) -> Option<TilePos> {
        self.minus_y()
    }

    fn hex_row_odd_south_west(&self) -> Option<TilePos> {
        if self.y % 2 == 0 {
            self.minus_y()
        } else {
            self.minus_xy()
        }
    }

    fn hex_row_even_south_west(&self) -> Option<TilePos> {
        if self.y % 2 != 0 {
            self.minus_y()
        } else {
            self.minus_xy()
        }
    }

    fn hex_row_south_east(&self, tilemap_size: &TilemapSize) -> Option<TilePos> {
        self.plus_x_minus_y(tilemap_size)
    }

    fn hex_row_odd_south_east(&self, tilemap_size: &TilemapSize) -> Option<TilePos> {
        if self.y % 2 == 0 {
            self.plus_x_minus_y(tilemap_size)
        } else {
            self.minus_y()
        }
    }

    fn hex_row_even_south_east(&self, tilemap_size: &TilemapSize) -> Option<TilePos> {
        if self.y % 2 != 0 {
            self.plus_x_minus_y(tilemap_size)
        } else {
            self.minus_y()
        }
    }

    fn hex_row_east(&self, tilemap_size: &TilemapSize) -> Option<TilePos> {
        self.plus_x(tilemap_size)
    }

    fn hex_row_odd_east(&self, tilemap_size: &TilemapSize) -> Option<TilePos> {
        self.plus_x(tilemap_size)
    }

    fn hex_row_even_east(&self, tilemap_size: &TilemapSize) -> Option<TilePos> {
        self.plus_x(tilemap_size)
    }

    fn hex_row_north_east(&self, tilemap_size: &TilemapSize) -> Option<TilePos> {
        self.plus_y(tilemap_size)
    }

    fn hex_row_odd_north_east(&self, tilemap_size: &TilemapSize) -> Option<TilePos> {
        if self.y % 2 == 0 {
            self.plus_xy(tilemap_size)
        } else {
            self.plus_x(tilemap_size)
        }
    }

    fn hex_row_even_north_east(&self, tilemap_size: &TilemapSize) -> Option<TilePos> {
        if self.y % 2 != 0 {
            self.plus_xy(tilemap_size)
        } else {
            self.plus_x(tilemap_size)
        }
    }

    fn hex_col_north(&self, tilemap_size: &TilemapSize) -> Option<TilePos> {
        self.plus_x(tilemap_size)
    }

    fn hex_col_odd_north(&self, tilemap_size: &TilemapSize) -> Option<TilePos> {
        self.plus_x(tilemap_size)
    }

    fn hex_col_even_north(&self, tilemap_size: &TilemapSize) -> Option<TilePos> {
        self.plus_x(tilemap_size)
    }

    fn hex_col_north_west(&self, tilemap_size: &TilemapSize) -> Option<TilePos> {
        self.minus_x_plus_y(tilemap_size)
    }

    fn hex_col_odd_north_west(&self, tilemap_size: &TilemapSize) -> Option<TilePos> {
        if self.x % 2 == 0 {
            self.minus_x_plus_y(tilemap_size)
        } else {
            self.minus_x()
        }
    }

    fn hex_col_even_north_west(&self, tilemap_size: &TilemapSize) -> Option<TilePos> {
        if self.x % 2 != 0 {
            self.minus_x_plus_y(tilemap_size)
        } else {
            self.minus_x()
        }
    }

    fn hex_col_south_west(&self) -> Option<TilePos> {
        self.minus_x()
    }

    fn hex_col_odd_south_west(&self) -> Option<TilePos> {
        if self.x % 2 == 0 {
            self.minus_x()
        } else {
            self.minus_xy()
        }
    }

    fn hex_col_even_south_west(&self) -> Option<TilePos> {
        if self.x % 2 != 0 {
            self.minus_x()
        } else {
            self.minus_xy()
        }
    }

    fn hex_col_south(&self) -> Option<TilePos> {
        self.minus_y()
    }

    fn hex_col_odd_south(&self) -> Option<TilePos> {
        self.minus_y()
    }

    fn hex_col_even_south(&self) -> Option<TilePos> {
        self.minus_y()
    }

    fn hex_col_south_east(&self, tilemap_size: &TilemapSize) -> Option<TilePos> {
        self.plus_x_minus_y(tilemap_size)
    }

    fn hex_col_odd_south_east(&self, tilemap_size: &TilemapSize) -> Option<TilePos> {
        if self.x % 2 == 0 {
            self.plus_x(tilemap_size)
        } else {
            self.plus_x_minus_y(tilemap_size)
        }
    }

    fn hex_col_even_south_east(&self, tilemap_size: &TilemapSize) -> Option<TilePos> {
        if self.x % 2 != 0 {
            self.plus_x(tilemap_size)
        } else {
            self.plus_x_minus_y(tilemap_size)
        }
    }

    fn hex_col_north_east(&self, tilemap_size: &TilemapSize) -> Option<TilePos> {
        self.plus_x(tilemap_size)
    }

    fn hex_col_odd_north_east(&self, tilemap_size: &TilemapSize) -> Option<TilePos> {
        if self.x % 2 == 0 {
            self.plus_xy(tilemap_size)
        } else {
            self.plus_x(tilemap_size)
        }
    }

    fn hex_col_even_north_east(&self, tilemap_size: &TilemapSize) -> Option<TilePos> {
        if self.x % 2 != 0 {
            self.plus_xy(tilemap_size)
        } else {
            self.plus_x(tilemap_size)
        }
    }

    fn iso_staggered_north(&self, tilemap_size: &TilemapSize) -> Option<TilePos> {
        self.plus_y(tilemap_size)
    }

    fn iso_staggered_north_west(&self, tilemap_size: &TilemapSize) -> Option<TilePos> {
        self.minus_x_plus_2y(tilemap_size)
    }

    fn iso_staggered_west(&self, tilemap_size: &TilemapSize) -> Option<TilePos> {
        self.minus_x_plus_y(tilemap_size)
    }

    fn iso_staggered_south_west(&self) -> Option<TilePos> {
        self.minus_x()
    }

    fn iso_staggered_south(&self) -> Option<TilePos> {
        self.minus_y()
    }

    fn iso_staggered_south_east(&self, tilemap_size: &TilemapSize) -> Option<TilePos> {
        self.plus_x_minus_2y(tilemap_size)
    }

    fn iso_staggered_east(&self, tilemap_size: &TilemapSize) -> Option<TilePos> {
        self.plus_x_minus_y(tilemap_size)
    }

    fn iso_staggered_north_east(&self, tilemap_size: &TilemapSize) -> Option<TilePos> {
        self.plus_x(tilemap_size)
    }
}

/// Retrieves the positions of neighbors of the tile with the specified position, assuming
/// that 1) the tile exists on [`Square`](crate::map::TilemapType::Square) tilemap
/// and 2) neighbors **do** include tiles located diagonally across from the specified position.
///
/// Tile positions are bounded:
///     * between `0` and `tilemap_size.x` in the `x` position,
///     * between `0` and `tilemap_size.y` in the `y` position.
/// Directions in the returned [`Neighbor`](crate::helpers::Neighbor) struct with tile coordinates that violate these requirements will be set to `None`.
pub fn square_neighbor_pos_with_diagonals(
    tile_pos: &TilePos,
    tilemap_size: &TilemapSize,
) -> Neighbors<TilePos> {
    Neighbors {
        north: tile_pos.square_north(tilemap_size),
        north_west: tile_pos.square_north_west(tilemap_size),
        west: tile_pos.square_west(),
        south_west: tile_pos.square_south_west(),
        south: tile_pos.square_south(),
        south_east: tile_pos.square_south_east(tilemap_size),
        east: tile_pos.square_east(tilemap_size),
        north_east: tile_pos.square_north_east(tilemap_size),
    }
}

/// Retrieves the positions of neighbors of the tile with the specified position, assuming
/// the 1) tile exists on a [`Isometric`](crate::map::Isometric) tilemap with [`Diamond`](crate::map::IsoCoordSystem::Staggered) coordinate system,
/// and 2) neighbors **do** include tiles located diagonally across from the specified position.
///
/// Tile positions are bounded:
///     * between `0` and `tilemap_size.x` in the `x` position,
///     * between `0` and `tilemap_size.y` in the `y` position.
/// Directions in the returned [`Neighbor`](crate::helpers::Neighbor) struct with tile coordinates that violate these requirements will be set to `None`.
pub fn staggered_neighbor_pos_with_diagonals(
    tile_pos: &TilePos,
    tilemap_size: &TilemapSize,
) -> Neighbors<TilePos> {
    Neighbors {
        north: tile_pos.iso_staggered_north(tilemap_size),
        north_west: tile_pos.iso_staggered_north_west(tilemap_size),
        west: tile_pos.iso_staggered_west(tilemap_size),
        south_west: tile_pos.iso_staggered_south_west(),
        south: tile_pos.iso_staggered_south(),
        south_east: tile_pos.iso_staggered_south_east(tilemap_size),
        east: tile_pos.iso_staggered_east(tilemap_size),
        north_east: tile_pos.iso_staggered_north_east(tilemap_size),
    }
}

/// Retrieves the positions of neighbors of the tile with the specified position, assuming
/// the 1) tile exists on a [`Isometric`](crate::map::Isometric) tilemap with [`Diamond`](crate::map::IsoCoordSystem::Diamond) coordinate system,
/// and 2) neighbors **do** include tiles located diagonally across from the specified position.
///
/// Tile positions are bounded:
///     * between `0` and `tilemap_size.x` in the `x` position,
///     * between `0` and `tilemap_size.y` in the `y` position.
/// Directions in the returned [`Neighbor`](crate::helpers::Neighbor) struct with tile coordinates that violate these requirements will be set to `None`.
///
/// Note that is equivalent to calling [`square_neighbor_pos_with_diagonals`](crate::helpers::square_neighbor_pos_with_diagonals) as the connectivity of the graph underlying
/// [`Square`](crate::map::TilemapType::Square) is the same as the connectivity of the graph underlying
/// [`Isometric`](crate::map::TilemapType::Isometric) with coordinate system [`Diamond`](crate::map::IsoCoordSystem::Diamond).
pub fn diamond_neighbor_pos_with_diagonals(
    tile_pos: &TilePos,
    tilemap_size: &TilemapSize,
) -> Neighbors<TilePos> {
    square_neighbor_pos_with_diagonals(tile_pos, tilemap_size)
}

/// Retrieves the positions of neighbors of the tile with the specified position, assuming
/// that 1) the tile exists on [`Square`](crate::map::TilemapType::Square) tilemap
/// and 2) neighbors **do not** include tiles located diagonally across from the specified position.
///
/// Tile positions are bounded:
///     * between `0` and `tilemap_size.x` in the `x` position,
///     * between `0` and `tilemap_size.y` in the `y` position.
/// Directions in the returned [`Neighbor`](crate::helpers::Neighbor) struct with tile coordinates that violate these requirements will be set to `None`.
pub fn square_neighbor_pos(tile_pos: &TilePos, tilemap_size: &TilemapSize) -> Neighbors<TilePos> {
    Neighbors {
        north: tile_pos.square_north(tilemap_size),
        north_west: None,
        west: tile_pos.square_west(),
        south_west: None,
        south: tile_pos.square_south(),
        south_east: None,
        east: tile_pos.square_east(tilemap_size),
        north_east: None,
    }
}

/// Retrieves the positions of neighbors of the tile with the specified position, assuming
/// the 1) tile exists on a [`Isometric`](crate::map::Isometric) tilemap with [`Diamond`](crate::map::IsoCoordSystem::Diamond) coordinate system,
/// and 2) neighbors **do not** include tiles located diagonally across from the specified position.
///
/// Tile positions are bounded:
///     * between `0` and `tilemap_size.x` in the `x` position,
///     * between `0` and `tilemap_size.y` in the `y` position.
/// Directions in the returned [`Neighbor`](crate::helpers::Neighbor) struct with tile coordinates that violate these requirements will be set to `None`.
///
/// Note that is equivalent to calling [`square_neighbor_pos`](crate::helpers::square_neighbor_pos) as the connectivity of the graph underlying
/// [`TilemapType::Square`](crate::map::TilemapType::Square) is the same as the connectivity of the graph underlying
/// [`TilemapType::Isometric`](crate::map::TilemapType::Isometric) with coordinate system [`Diamond`](crate::map::IsoCoordSystem::Diamond).
pub fn diamond_neighbor_pos(tile_pos: &TilePos, tilemap_size: &TilemapSize) -> Neighbors<TilePos> {
    square_neighbor_pos(tile_pos, tilemap_size)
}

/// Retrieves the positions of neighbors of the tile with the specified position, assuming
/// the 1) tile exists on a [`Isometric`](crate::map::Isometric) tilemap with [`Diamond`](crate::map::IsoCoordSystem::Staggered) coordinate system,
/// and 2) neighbors **do not** include tiles located diagonally across from the specified position.
///
/// Tile positions are bounded:
///     * between `0` and `tilemap_size.x` in the `x` position,
///     * between `0` and `tilemap_size.y` in the `y` position.
/// Directions in the returned [`Neighbor`](crate::helpers::Neighbor) struct with tile coordinates that violate these requirements will be set to `None`.
pub fn staggered_neighbor_pos(
    tile_pos: &TilePos,
    tilemap_size: &TilemapSize,
) -> Neighbors<TilePos> {
    Neighbors {
        north: tile_pos.iso_staggered_north(tilemap_size),
        north_west: None,
        west: tile_pos.iso_staggered_west(tilemap_size),
        south_west: None,
        south: tile_pos.iso_staggered_south(),
        south_east: None,
        east: tile_pos.iso_staggered_east(tilemap_size),
        north_east: None,
    }
}

/// Retrieves the positions of neighbors of the tile with the specified position, assuming
/// the tile exists on a [`Hexagon`](crate::map::TilemapType::Hexagon) tilemap with
/// coordinate system [`HexCoordSystem::Row`](crate::map::HexCoordSystem::Row).
///
/// Tile positions are bounded:
///     * between `0` and `tilemap_size.x` in the `x` position,
///     * between `0` and `tilemap_size.y` in the `y` position.
/// Directions in the returned [`Neighbor`](crate::helpers::Neighbor) struct with tile coordinates that violate these requirements will be set to `None`.
pub fn hex_row_neighbor_pos(tile_pos: &TilePos, tilemap_size: &TilemapSize) -> Neighbors<TilePos> {
    Neighbors {
        north: None,
        north_west: tile_pos.hex_row_north_west(tilemap_size),
        west: tile_pos.hex_row_west(),
        south_west: tile_pos.hex_row_south_west(),
        south: None,
        south_east: tile_pos.hex_row_south_east(tilemap_size),
        east: tile_pos.hex_row_east(tilemap_size),
        north_east: tile_pos.hex_row_north_east(tilemap_size),
    }
}

/// Retrieves the positions of neighbors of the tile with the specified position, assuming
/// the tile exists on a [`Hexagon`](crate::map::TilemapType::Hexagon) tilemap
/// with coordinate system [`HexCoordSystem::RowOdd`](crate::map::HexCoordSystem::RowOdd).
///
/// Tile positions are bounded:
///     * between `0` and `tilemap_size.x` in the `x` position,
///     * between `0` and `tilemap_size.y` in the `y` position.
/// Directions in the returned [`Neighbor`](crate::helpers::Neighbor) struct with tile coordinates that violate these requirements will be set to `None`.
pub fn hex_row_odd_neighbor_pos(
    tile_pos: &TilePos,
    tilemap_size: &TilemapSize,
) -> Neighbors<TilePos> {
    Neighbors {
        north: None,
        north_west: tile_pos.hex_row_odd_north_west(tilemap_size),
        west: tile_pos.hex_row_odd_west(),
        south_west: tile_pos.hex_row_odd_south_west(),
        south: None,
        south_east: tile_pos.hex_row_odd_south_east(tilemap_size),
        east: tile_pos.hex_row_odd_east(tilemap_size),
        north_east: tile_pos.hex_row_odd_north_east(tilemap_size),
    }
}

/// Retrieves the positions of neighbors of the tile with the specified position, assuming
/// the tile exists on a [`Hexagon`](crate::map::TilemapType::Hexagon) tilemap with
/// coordinate system [`HexCoordSystem::Row`](crate::map::HexCoordSystem::RowEven).
///
/// Tile positions are bounded:
///     * between `0` and `tilemap_size.x` in the `x` position,
///     * between `0` and `tilemap_size.y` in the `y` position.
/// Directions in the returned [`Neighbor`](crate::helpers::Neighbor) struct with tile coordinates that violate these requirements will be set to `None`.
pub fn hex_row_even_neighbor_pos(
    tile_pos: &TilePos,
    tilemap_size: &TilemapSize,
) -> Neighbors<TilePos> {
    Neighbors {
        north: None,
        north_west: tile_pos.hex_row_north_west(tilemap_size),
        west: tile_pos.hex_row_west(),
        south_west: tile_pos.hex_row_south_west(),
        south: None,
        south_east: tile_pos.hex_row_south_east(tilemap_size),
        east: tile_pos.hex_row_east(tilemap_size),
        north_east: tile_pos.hex_row_north_east(tilemap_size),
    }
}

/// Retrieves the positions of neighbors of the tile with the specified position, assuming
/// the tile exists on a [`Hexagon`](crate::map::TilemapType::Hexagon) tilemap with
/// coordinate system [`HexCoordSystem::Col`](crate::map::HexCoordSystem::Col).
///
/// Tile positions are bounded:
///     * between `0` and `tilemap_size.x` in the `x` position,
///     * between `0` and `tilemap_size.y` in the `y` position.
/// Directions in the returned [`Neighbor`](crate::helpers::Neighbor) struct with tile coordinates that violate these requirements will be set to `None`.
pub fn hex_col_neighbor_pos(tile_pos: &TilePos, tilemap_size: &TilemapSize) -> Neighbors<TilePos> {
    Neighbors {
        north: tile_pos.hex_col_north(tilemap_size),
        north_west: tile_pos.hex_col_north_west(tilemap_size),
        west: None,
        south_west: tile_pos.hex_col_south_west(),
        south: tile_pos.hex_col_south(),
        south_east: tile_pos.hex_col_south_east(tilemap_size),
        east: None,
        north_east: tile_pos.hex_col_north_east(tilemap_size),
    }
}

/// Retrieves the positions of neighbors of the tile with the specified position, assuming
/// the tile exists on a [`Hexagon`](crate::map::TilemapType::Hexagon) tilemap with
/// coordinate system [`HexCoordSystem::ColOdd`](crate::map::HexCoordSystem::ColOdd).
///
/// Tile positions are bounded:
///     * between `0` and `tilemap_size.x` in the `x` position,
///     * between `0` and `tilemap_size.y` in the `y` position.
/// Directions in the returned [`Neighbor`](crate::helpers::Neighbor) struct with tile coordinates that violate these requirements will be set to `None`.
pub fn hex_col_odd_neighbor_pos(
    tile_pos: &TilePos,
    tilemap_size: &TilemapSize,
) -> Neighbors<TilePos> {
    Neighbors {
        north: tile_pos.hex_col_odd_north(tilemap_size),
        north_west: tile_pos.hex_col_odd_north_west(tilemap_size),
        west: None,
        south_west: tile_pos.hex_col_odd_south_west(),
        south: tile_pos.hex_col_odd_south(),
        south_east: tile_pos.hex_col_odd_south_east(tilemap_size),
        east: None,
        north_east: tile_pos.hex_col_odd_north_east(tilemap_size),
    }
}

/// Retrieves the positions of neighbors of the tile with the specified position, assuming
/// the tile exists on a [`Hexagon`](crate::map::TilemapType::Hexagon) tilemap with
/// coordinate system [`HexCoordSystem::ColEven`](crate::map::HexCoordSystem::ColEven).
///
/// Tile positions are bounded:
///     * between `0` and `tilemap_size.x` in the `x` position,
///     * between `0` and `tilemap_size.y` in the `y` position.
/// Directions in the returned [`Neighbor`](crate::helpers::Neighbor) struct with tile coordinates that violate these requirements will be set to `None`.
pub fn hex_col_even_neighbor_pos(
    tile_pos: &TilePos,
    tilemap_size: &TilemapSize,
) -> Neighbors<TilePos> {
    Neighbors {
        north: tile_pos.hex_col_even_north(tilemap_size),
        north_west: tile_pos.hex_col_even_north_west(tilemap_size),
        west: None,
        south_west: tile_pos.hex_col_even_south_west(),
        south: tile_pos.hex_col_even_south(),
        south_east: tile_pos.hex_col_even_south_east(tilemap_size),
        east: None,
        north_east: tile_pos.hex_col_even_north_east(tilemap_size),
    }
}<|MERGE_RESOLUTION|>--- conflicted
+++ resolved
@@ -1,11 +1,6 @@
-use bevy::log::info;
 use bevy::{
     math::Vec2,
-<<<<<<< HEAD
-    prelude::{Commands, Entity, Transform},
-=======
-    prelude::{BuildChildren, Commands, Transform},
->>>>>>> ceeaaeed
+    prelude::{BuildChildren, Commands, Entity, Transform},
 };
 
 use crate::{
