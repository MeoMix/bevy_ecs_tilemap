use bevy::math::Affine3A;
use bevy::render::primitives::{Aabb, Frustum};
use bevy::render::render_resource::FilterMode;
use bevy::render::render_resource::TextureFormat;
use bevy::{prelude::*, render::Extract, utils::HashMap};

use crate::prelude::TilemapGridSize;
<<<<<<< HEAD
use crate::prelude::TilemapPhysicalTileSize;
=======
use crate::prelude::TilemapRenderSettings;
>>>>>>> 25def41e
use crate::render::{DefaultSampler, SecondsSinceStartup};
use crate::tiles::AnimatedTile;
use crate::tiles::TilePosOld;
use crate::{
    map::{
        TilemapId, TilemapSize, TilemapSpacing, TilemapTexture, TilemapTextureSize,
        TilemapTileSize, TilemapType,
    },
    tiles::{TileColor, TileFlip, TilePos, TileTextureIndex, TileVisible},
    FrustumCulling,
};

use super::RemovedMapEntity;
use super::{chunk::PackedTileData, RemovedTileEntity};

#[derive(Component)]
pub struct ExtractedTile {
    pub entity: Entity,
    pub position: TilePos,
    pub old_position: TilePosOld,
    pub tile: PackedTileData,
    pub tilemap_id: TilemapId,
}

#[derive(Bundle)]
pub struct ExtractedTileBundle {
    tile: ExtractedTile,
}

#[derive(Component)]
pub struct ExtractedRemovedTile {
    pub entity: Entity,
}

#[derive(Bundle)]
pub struct ExtractedRemovedTileBundle {
    tile: ExtractedRemovedTile,
}

#[derive(Component)]
pub struct ExtractedRemovedMap {
    pub entity: Entity,
}

#[derive(Bundle)]
pub struct ExtractedRemovedMapBundle {
    map: ExtractedRemovedMap,
}

#[derive(Bundle)]
pub struct ExtractedTilemapBundle {
    transform: GlobalTransform,
    tile_size: TilemapTileSize,
    physical_tile_size: TilemapPhysicalTileSize,
    grid_size: TilemapGridSize,
    texture_size: TilemapTextureSize,
    spacing: TilemapSpacing,
    map_type: TilemapType,
    texture: TilemapTexture,
    map_size: TilemapSize,
    visibility: InheritedVisibility,
    frustum_culling: FrustumCulling,
    render_settings: TilemapRenderSettings,
}

#[derive(Component)]
pub(crate) struct ExtractedTilemapTexture {
    pub tilemap_id: TilemapId,
    pub tile_size: TilemapTileSize,
    pub texture_size: TilemapTextureSize,
    pub tile_spacing: TilemapSpacing,
    pub tile_count: u32,
    pub texture: TilemapTexture,
    pub filtering: FilterMode,
    pub format: TextureFormat,
}

impl ExtractedTilemapTexture {
    pub fn new(
        tilemap_entity: Entity,
        texture: TilemapTexture,
        tile_size: TilemapTileSize,
        tile_spacing: TilemapSpacing,
        filtering: FilterMode,
        image_assets: &Res<Assets<Image>>,
    ) -> ExtractedTilemapTexture {
        let (tile_count, texture_size, format) = match &texture {
            TilemapTexture::Single(handle) => {
                let image = image_assets.get(handle).expect(
                    "Expected image to have finished loading if \
                    it is being extracted as a texture!",
                );
                let texture_size: TilemapTextureSize = image.size_f32().into();
                let tile_count_x = ((texture_size.x) / (tile_size.x + tile_spacing.x)).floor();
                let tile_count_y = ((texture_size.y) / (tile_size.y + tile_spacing.y)).floor();
                (
                    (tile_count_x * tile_count_y) as u32,
                    texture_size,
                    image.texture_descriptor.format,
                )
            }
            #[cfg(not(feature = "atlas"))]
            TilemapTexture::Vector(handles) => {
                for handle in handles {
                    let image = image_assets.get(handle).expect(
                        "Expected image to have finished loading if \
                        it is being extracted as a texture!",
                    );
                    let this_tile_size: TilemapTileSize = image.size_f32().into();
                    if this_tile_size != tile_size {
                        panic!(
                            "Expected all provided image assets to have size {tile_size:?}, \
                                    but found image with size: {this_tile_size:?}",
                        );
                    }
                }
                let first_format = image_assets
                    .get(handles.first().unwrap())
                    .unwrap()
                    .texture_descriptor
                    .format;

                for handle in handles {
                    let image = image_assets.get(handle).unwrap();
                    if image.texture_descriptor.format != first_format {
                        panic!("Expected all provided image assets to have a format of: {:?} but found image with format: {:?}", first_format, image.texture_descriptor.format);
                    }
                }

                (handles.len() as u32, tile_size.into(), first_format)
            }
            #[cfg(not(feature = "atlas"))]
            TilemapTexture::TextureContainer(image_handle) => {
                let image = image_assets.get(image_handle).expect(
                    "Expected image to have finished loading if \
                        it is being extracted as a texture!",
                );
                let tile_size: TilemapTileSize = image.size_f32().into();
                (
                    image.texture_descriptor.array_layer_count(),
                    tile_size.into(),
                    image.texture_descriptor.format,
                )
            }
        };

        ExtractedTilemapTexture {
            tilemap_id: TilemapId(tilemap_entity),
            texture,
            tile_size,
            tile_spacing,
            filtering,
            tile_count,
            texture_size,
            format,
        }
    }
}

#[derive(Bundle)]
pub(crate) struct ExtractedTilemapTextureBundle {
    data: ExtractedTilemapTexture,
}

#[derive(Component, Debug)]
pub struct ExtractedFrustum {
    frustum: Frustum,
}

impl ExtractedFrustum {
    pub fn intersects_obb(&self, aabb: &Aabb, transform_matrix: &Mat4) -> bool {
        self.frustum
            .intersects_obb(aabb, &Affine3A::from_mat4(*transform_matrix), true, false)
    }
}

#[allow(clippy::too_many_arguments)]
pub fn extract(
    mut commands: Commands,
    default_image_settings: Res<DefaultSampler>,
    changed_tiles_query: Extract<
        Query<
            (
                Entity,
                &TilePos,
                &TilePosOld,
                &TilemapId,
                &TileTextureIndex,
                &TileVisible,
                &TileFlip,
                &TileColor,
                Option<&AnimatedTile>,
            ),
            Or<(
                Changed<TilePos>,
                Changed<TileVisible>,
                Changed<TileTextureIndex>,
                Changed<TileFlip>,
                Changed<TileColor>,
                Changed<AnimatedTile>,
            )>,
        >,
    >,
    tilemap_query: Extract<
        Query<(
            Entity,
            &GlobalTransform,
            &TilemapTileSize,
            &TilemapPhysicalTileSize,
            &TilemapSpacing,
            &TilemapGridSize,
            &TilemapType,
            &TilemapTexture,
            &TilemapSize,
            &InheritedVisibility,
            &FrustumCulling,
            &TilemapRenderSettings,
        )>,
    >,
    changed_tilemap_query: Extract<
        Query<
            Entity,
            Or<(
                Added<TilemapType>,
                Changed<TilemapType>,
                Changed<GlobalTransform>,
                Changed<TilemapTexture>,
                Changed<TilemapTileSize>,
                Changed<TilemapPhysicalTileSize>,
                Changed<TilemapSpacing>,
                Changed<TilemapGridSize>,
                Changed<TilemapSize>,
                Changed<InheritedVisibility>,
                Changed<FrustumCulling>,
                Changed<TilemapRenderSettings>,
            )>,
        >,
    >,
    camera_query: Extract<Query<(Entity, &Frustum), With<Camera>>>,
    images: Extract<Res<Assets<Image>>>,
    time: Extract<Res<Time>>,
) {
    let mut extracted_tiles = Vec::new();
    let mut extracted_tilemaps = HashMap::default();
    let mut extracted_tilemap_textures = Vec::new();
    // Process all tiles
    for (
        entity,
        tile_pos,
        tile_pos_old,
        tilemap_id,
        tile_texture,
        visible,
        flip,
        color,
        animated,
    ) in changed_tiles_query.iter()
    {
        // flipping and rotation packed in bits
        // bit 0 : flip_x
        // bit 1 : flip_y
        // bit 2 : flip_d (anti diagonal)
        let tile_flip_bits = flip.x as i32 | (flip.y as i32) << 1 | (flip.d as i32) << 2;

        let mut position = Vec4::new(tile_pos.x as f32, tile_pos.y as f32, 0.0, 0.0);
        let mut texture = Vec4::new(tile_texture.0 as f32, tile_flip_bits as f32, 0.0, 0.0);
        if let Some(animation_data) = animated {
            position.z = animation_data.speed;
            texture.z = animation_data.start as f32;
            texture.w = animation_data.end as f32;
        } else {
            texture.z = tile_texture.0 as f32;
            texture.w = tile_texture.0 as f32;
        }

        let tile = PackedTileData {
            visible: visible.0,
            position,
            texture,
            color: color.0.as_linear_rgba_f32(),
        };

        let data = tilemap_query.get(tilemap_id.0).unwrap();

        extracted_tilemaps.insert(
            data.0,
            (
                data.0,
                ExtractedTilemapBundle {
                    transform: *data.1,
                    tile_size: *data.2,
                    physical_tile_size: *data.3,
                    texture_size: TilemapTextureSize::default(),
<<<<<<< HEAD
                    spacing: *data.4,
                    grid_size: *data.5,
                    map_type: *data.6,
                    texture: data.7.clone(),
                    map_size: *data.8,
                    visibility: *data.9,
                    frustum_culling: *data.10,
=======
                    spacing: *data.3,
                    grid_size: *data.4,
                    map_type: *data.5,
                    texture: data.6.clone_weak(),
                    map_size: *data.7,
                    visibility: *data.8,
                    frustum_culling: *data.9,
                    render_settings: *data.10,
>>>>>>> 25def41e
                },
            ),
        );

        extracted_tiles.push((
            entity,
            ExtractedTileBundle {
                tile: ExtractedTile {
                    entity,
                    position: *tile_pos,
                    old_position: *tile_pos_old,
                    tile,
                    tilemap_id: *tilemap_id,
                },
            },
        ));
    }

    for tilemap_entity in changed_tilemap_query.iter() {
        if let Ok(data) = tilemap_query.get(tilemap_entity) {
            extracted_tilemaps.insert(
                data.0,
                (
                    data.0,
                    ExtractedTilemapBundle {
                        transform: *data.1,
                        tile_size: *data.2,
                        physical_tile_size: *data.3,
                        texture_size: TilemapTextureSize::default(),
<<<<<<< HEAD
                        spacing: *data.4,
                        grid_size: *data.5,
                        map_type: *data.6,
                        texture: data.7.clone(),
                        map_size: *data.8,
                        visibility: *data.9,
                        frustum_culling: *data.10,
=======
                        spacing: *data.3,
                        grid_size: *data.4,
                        map_type: *data.5,
                        texture: data.6.clone_weak(),
                        map_size: *data.7,
                        visibility: *data.8,
                        frustum_culling: *data.9,
                        render_settings: *data.10,
>>>>>>> 25def41e
                    },
                ),
            );
        }
    }

    let extracted_tilemaps: Vec<(Entity, ExtractedTilemapBundle)> =
        extracted_tilemaps.drain().map(|kv| kv.1).collect();

    // Extracts tilemap textures.
<<<<<<< HEAD
    for (entity, _, tile_size, _physical_tile_size, tile_spacing, _, _, texture, _, _, _) in
        tilemap_query.iter()
    {
=======
    for (entity, _, tile_size, tile_spacing, _, _, texture, _, _, _, _) in tilemap_query.iter() {
>>>>>>> 25def41e
        if texture.verify_ready(&images) {
            extracted_tilemap_textures.push((
                entity,
                ExtractedTilemapTextureBundle {
                    data: ExtractedTilemapTexture::new(
                        entity,
                        texture.clone_weak(),
                        *tile_size,
                        *tile_spacing,
                        default_image_settings.0.min_filter.into(),
                        &images,
                    ),
                },
            ))
        }
    }

    for (entity, frustum) in camera_query.iter() {
        commands
            .get_or_spawn(entity)
            .insert(ExtractedFrustum { frustum: *frustum });
    }

    commands.insert_or_spawn_batch(extracted_tiles);
    commands.insert_or_spawn_batch(extracted_tilemaps);
    commands.insert_or_spawn_batch(extracted_tilemap_textures);
    commands.insert_resource(SecondsSinceStartup(time.elapsed_seconds_f64() as f32));
}

pub fn extract_removal(
    mut commands: Commands,
    removed_tiles_query: Extract<Query<(Entity, &RemovedTileEntity)>>,
    removed_maps_query: Extract<Query<(Entity, &RemovedMapEntity)>>,
) {
    let mut removed_tiles: Vec<(Entity, ExtractedRemovedTileBundle)> = Vec::new();
    for (entity, removed) in removed_tiles_query.iter() {
        removed_tiles.push((
            entity,
            ExtractedRemovedTileBundle {
                tile: ExtractedRemovedTile { entity: removed.0 },
            },
        ));
    }

    commands.insert_or_spawn_batch(removed_tiles);

    let mut removed_maps: Vec<(Entity, ExtractedRemovedMapBundle)> = Vec::new();
    for (entity, removed) in removed_maps_query.iter() {
        removed_maps.push((
            entity,
            ExtractedRemovedMapBundle {
                map: ExtractedRemovedMap { entity: removed.0 },
            },
        ));
    }

    commands.insert_or_spawn_batch(removed_maps);
}<|MERGE_RESOLUTION|>--- conflicted
+++ resolved
@@ -5,11 +5,7 @@
 use bevy::{prelude::*, render::Extract, utils::HashMap};
 
 use crate::prelude::TilemapGridSize;
-<<<<<<< HEAD
-use crate::prelude::TilemapPhysicalTileSize;
-=======
-use crate::prelude::TilemapRenderSettings;
->>>>>>> 25def41e
+use crate::prelude::{TilemapPhysicalTileSize, TilemapRenderSettings};
 use crate::render::{DefaultSampler, SecondsSinceStartup};
 use crate::tiles::AnimatedTile;
 use crate::tiles::TilePosOld;
@@ -303,7 +299,6 @@
                     tile_size: *data.2,
                     physical_tile_size: *data.3,
                     texture_size: TilemapTextureSize::default(),
-<<<<<<< HEAD
                     spacing: *data.4,
                     grid_size: *data.5,
                     map_type: *data.6,
@@ -311,16 +306,7 @@
                     map_size: *data.8,
                     visibility: *data.9,
                     frustum_culling: *data.10,
-=======
-                    spacing: *data.3,
-                    grid_size: *data.4,
-                    map_type: *data.5,
-                    texture: data.6.clone_weak(),
-                    map_size: *data.7,
-                    visibility: *data.8,
-                    frustum_culling: *data.9,
-                    render_settings: *data.10,
->>>>>>> 25def41e
+                    render_settings: *data.11,
                 },
             ),
         );
@@ -350,7 +336,6 @@
                         tile_size: *data.2,
                         physical_tile_size: *data.3,
                         texture_size: TilemapTextureSize::default(),
-<<<<<<< HEAD
                         spacing: *data.4,
                         grid_size: *data.5,
                         map_type: *data.6,
@@ -358,16 +343,7 @@
                         map_size: *data.8,
                         visibility: *data.9,
                         frustum_culling: *data.10,
-=======
-                        spacing: *data.3,
-                        grid_size: *data.4,
-                        map_type: *data.5,
-                        texture: data.6.clone_weak(),
-                        map_size: *data.7,
-                        visibility: *data.8,
-                        frustum_culling: *data.9,
-                        render_settings: *data.10,
->>>>>>> 25def41e
+                        render_settings: *data.11,
                     },
                 ),
             );
@@ -378,13 +354,9 @@
         extracted_tilemaps.drain().map(|kv| kv.1).collect();
 
     // Extracts tilemap textures.
-<<<<<<< HEAD
-    for (entity, _, tile_size, _physical_tile_size, tile_spacing, _, _, texture, _, _, _) in
+    for (entity, _, tile_size, _physical_tile_size, tile_spacing, _, _, texture, _, _, _, _) in
         tilemap_query.iter()
     {
-=======
-    for (entity, _, tile_size, tile_spacing, _, _, texture, _, _, _, _) in tilemap_query.iter() {
->>>>>>> 25def41e
         if texture.verify_ready(&images) {
             extracted_tilemap_textures.push((
                 entity,
