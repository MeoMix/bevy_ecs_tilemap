use bevy::{
    core_pipeline::core_2d::Transparent2d,
    math::FloatOrd,
    prelude::*,
    reflect::TypePath,
    render::{
        extract_component::ExtractComponentPlugin,
        globals::GlobalsBuffer,
        render_asset::RenderAssets,
        render_phase::{
            AddRenderCommand, DrawFunctions, PhaseItemExtraIndex, ViewSortedRenderPhases,
        },
        render_resource::{
            AsBindGroup, AsBindGroupError, BindGroup, BindGroupEntry, BindGroupLayout,
            BindingResource, OwnedBindingResource, PipelineCache, RenderPipelineDescriptor,
            ShaderRef, SpecializedRenderPipeline, SpecializedRenderPipelines,
        },
        renderer::RenderDevice,
        texture::{FallbackImage, GpuImage},
        view::{ExtractedView, ViewUniforms, VisibleEntities},
        Extract, Render, RenderApp, RenderSet,
    },
    utils::{HashMap, HashSet},
};
use std::{hash::Hash, marker::PhantomData};

#[cfg(not(feature = "atlas"))]
use bevy::render::renderer::RenderQueue;

use crate::prelude::{TilemapId, TilemapRenderSettings};

use super::{
    chunk::{ChunkId, RenderChunk2dStorage},
    draw::DrawTilemapMaterial,
    pipeline::{TilemapPipeline, TilemapPipelineKey},
    prepare,
    queue::{ImageBindGroups, TilemapViewBindGroup},
};

#[cfg(not(feature = "atlas"))]
pub(crate) use super::TextureArrayCache;

pub trait MaterialTilemap: AsBindGroup + Asset + Clone + Sized {
    /// Returns this material's vertex shader. If [`ShaderRef::Default`] is returned, the default mesh vertex shader
    /// will be used.
    fn vertex_shader() -> ShaderRef {
        ShaderRef::Default
    }

    /// Returns this material's fragment shader. If [`ShaderRef::Default`] is returned, the default mesh fragment shader
    /// will be used.
    fn fragment_shader() -> ShaderRef {
        ShaderRef::Default
    }

    /// Customizes the default [`RenderPipelineDescriptor`].
    #[allow(unused_variables)]
    #[inline]
    fn specialize(descriptor: &mut RenderPipelineDescriptor, key: MaterialTilemapKey<Self>) {}
}

pub struct MaterialTilemapKey<M: MaterialTilemap> {
    pub tilemap_pipeline_key: TilemapPipelineKey,
    pub bind_group_data: M::Data,
}

impl<M: MaterialTilemap> Eq for MaterialTilemapKey<M> where M::Data: PartialEq {}

impl<M: MaterialTilemap> PartialEq for MaterialTilemapKey<M>
where
    M::Data: PartialEq,
{
    fn eq(&self, other: &Self) -> bool {
        self.tilemap_pipeline_key == other.tilemap_pipeline_key
            && self.bind_group_data == other.bind_group_data
    }
}

impl<M: MaterialTilemap> Clone for MaterialTilemapKey<M>
where
    M::Data: Clone,
{
    fn clone(&self) -> Self {
        Self {
            tilemap_pipeline_key: self.tilemap_pipeline_key,
            bind_group_data: self.bind_group_data.clone(),
        }
    }
}

impl<M: MaterialTilemap> Hash for MaterialTilemapKey<M>
where
    M::Data: Hash,
{
    fn hash<H: std::hash::Hasher>(&self, state: &mut H) {
        self.tilemap_pipeline_key.hash(state);
        self.bind_group_data.hash(state);
    }
}

pub struct MaterialTilemapPlugin<M: MaterialTilemap>(PhantomData<M>);

impl<M: MaterialTilemap> Default for MaterialTilemapPlugin<M> {
    fn default() -> Self {
        Self(Default::default())
    }
}

impl<M: MaterialTilemap> Plugin for MaterialTilemapPlugin<M>
where
    M::Data: PartialEq + Eq + Hash + Clone,
{
    fn build(&self, app: &mut App) {
        app.init_asset::<M>()
            .add_plugins(ExtractComponentPlugin::<Handle<M>>::extract_visible());
    }

    fn finish(&self, app: &mut App) {
        if let Some(render_app) = app.get_sub_app_mut(RenderApp) {
            render_app
                .add_render_command::<Transparent2d, DrawTilemapMaterial<M>>()
                .init_resource::<MaterialTilemapPipeline<M>>()
                .init_resource::<ExtractedMaterialsTilemap<M>>()
                .init_resource::<RenderMaterialsTilemap<M>>()
                .init_resource::<SpecializedRenderPipelines<MaterialTilemapPipeline<M>>>()
                .add_systems(ExtractSchedule, extract_materials_tilemap::<M>)
                .add_systems(
                    Render,
                    prepare_materials_tilemap::<M>.in_set(RenderSet::PrepareAssets),
                )
                .add_systems(
                    Render,
                    (
                        // Ensure `queue_material_tilemap_meshes` runs after `prepare::prepare` because `prepare` calls `commands.spawn` with `ChunkId`
                        // and that data is then consumed by `queue_material_tilemap_mesh`. This is important because `prepare` is part of the `PrepareAssets`
                        // set. Bevy is loose on its expectation of when systems in the `PrepareAssets` set execute (for performance) and only needs them
                        // to run before the `Prepare` set (which is after Queue). This invites the possibility of an intermittent incorrect ordering dependent
                        // on the scheduler.
<<<<<<< HEAD
                        queue_material_tilemap_meshes::<M>.in_set(RenderSet::Queue)
=======
                        queue_material_tilemap_meshes::<M>
                            .in_set(RenderSet::Queue)
>>>>>>> 857caa51
                            .after(prepare::prepare),
                        bind_material_tilemap_meshes::<M>.in_set(RenderSet::PrepareBindGroups),
                    ),
                );
        }
    }
}

pub struct PreparedMaterialTilemap<T: MaterialTilemap> {
    pub bindings: Vec<(u32, OwnedBindingResource)>,
    pub bind_group: BindGroup,
    pub key: T::Data,
}

#[derive(Resource)]
struct ExtractedMaterialsTilemap<M: MaterialTilemap> {
    extracted: Vec<(AssetId<M>, M)>,
    removed: Vec<AssetId<M>>,
}

impl<M: MaterialTilemap> Default for ExtractedMaterialsTilemap<M> {
    fn default() -> Self {
        Self {
            extracted: Default::default(),
            removed: Default::default(),
        }
    }
}

#[derive(Resource)]
pub struct MaterialTilemapPipeline<M: MaterialTilemap> {
    pub tilemap_pipeline: TilemapPipeline,
    pub material_tilemap_layout: BindGroupLayout,
    pub vertex_shader: Option<Handle<Shader>>,
    pub fragment_shader: Option<Handle<Shader>>,
    marker: PhantomData<M>,
}

impl<M: MaterialTilemap> Clone for MaterialTilemapPipeline<M> {
    fn clone(&self) -> Self {
        Self {
            tilemap_pipeline: self.tilemap_pipeline.clone(),
            material_tilemap_layout: self.material_tilemap_layout.clone(),
            vertex_shader: self.vertex_shader.clone(),
            fragment_shader: self.fragment_shader.clone(),
            marker: PhantomData,
        }
    }
}

impl<M: MaterialTilemap> SpecializedRenderPipeline for MaterialTilemapPipeline<M>
where
    M::Data: PartialEq + Eq + Hash + Clone,
{
    type Key = MaterialTilemapKey<M>;

    fn specialize(&self, key: Self::Key) -> RenderPipelineDescriptor {
        let mut descriptor = self.tilemap_pipeline.specialize(key.tilemap_pipeline_key);
        if let Some(vertex_shader) = &self.vertex_shader {
            descriptor.vertex.shader = vertex_shader.clone();
        }

        if let Some(fragment_shader) = &self.fragment_shader {
            descriptor.fragment.as_mut().unwrap().shader = fragment_shader.clone();
        }
        descriptor.layout = vec![
            self.tilemap_pipeline.view_layout.clone(),
            self.tilemap_pipeline.mesh_layout.clone(),
            self.tilemap_pipeline.material_layout.clone(),
            self.material_tilemap_layout.clone(),
        ];

        M::specialize(&mut descriptor, key);
        descriptor
    }
}

impl<M: MaterialTilemap> FromWorld for MaterialTilemapPipeline<M> {
    fn from_world(world: &mut World) -> Self {
        let asset_server = world.resource::<AssetServer>();
        let render_device = world.resource::<RenderDevice>();
        let material_tilemap_layout = M::bind_group_layout(render_device);

        MaterialTilemapPipeline {
            tilemap_pipeline: world.resource::<TilemapPipeline>().clone(),
            material_tilemap_layout,
            vertex_shader: match M::vertex_shader() {
                ShaderRef::Default => None,
                ShaderRef::Handle(handle) => Some(handle),
                ShaderRef::Path(path) => Some(asset_server.load(path)),
            },
            fragment_shader: match M::fragment_shader() {
                ShaderRef::Default => None,
                ShaderRef::Handle(handle) => Some(handle),
                ShaderRef::Path(path) => Some(asset_server.load(path)),
            },
            marker: PhantomData,
        }
    }
}

/// Stores all prepared representations of [`Material2d`] assets for as long as they exist.
#[derive(Resource, Deref, DerefMut)]
pub struct RenderMaterialsTilemap<T: MaterialTilemap>(
    HashMap<AssetId<T>, PreparedMaterialTilemap<T>>,
);

impl<T: MaterialTilemap> Default for RenderMaterialsTilemap<T> {
    fn default() -> Self {
        Self(Default::default())
    }
}

/// This system extracts all created or modified assets of the corresponding [`Material2d`] type
/// into the "render world".
fn extract_materials_tilemap<M: MaterialTilemap>(
    mut commands: Commands,
    mut events: Extract<EventReader<AssetEvent<M>>>,
    assets: Extract<Res<Assets<M>>>,
) {
    let mut changed_assets = HashSet::default();
    let mut removed = Vec::new();
    for event in events.read() {
        match event {
            AssetEvent::Added { id } | AssetEvent::Modified { id } => {
                changed_assets.insert(id);
            }
            AssetEvent::Removed { id } => {
                changed_assets.remove(id);
                removed.push(*id);
            }
            _ => continue,
        }
    }

    let mut extracted_assets = Vec::new();
    for id in changed_assets.drain() {
        if let Some(asset) = assets.get(*id) {
            extracted_assets.push((*id, asset.clone()));
        }
    }

    commands.insert_resource(ExtractedMaterialsTilemap {
        extracted: extracted_assets,
        removed,
    });
}

/// All [`Material2d`] values of a given type that should be prepared next frame.
pub struct PrepareNextFrameMaterials<M: MaterialTilemap> {
    assets: Vec<(AssetId<M>, M)>,
}

impl<M: MaterialTilemap> Default for PrepareNextFrameMaterials<M> {
    fn default() -> Self {
        Self {
            assets: Default::default(),
        }
    }
}

/// This system prepares all assets of the corresponding [`Material2d`] type
/// which where extracted this frame for the GPU.
fn prepare_materials_tilemap<M: MaterialTilemap>(
    mut prepare_next_frame: Local<PrepareNextFrameMaterials<M>>,
    mut extracted_assets: ResMut<ExtractedMaterialsTilemap<M>>,
    mut render_materials: ResMut<RenderMaterialsTilemap<M>>,
    render_device: Res<RenderDevice>,
    images: Res<RenderAssets<GpuImage>>,
    fallback_image: Res<FallbackImage>,
    pipeline: Res<MaterialTilemapPipeline<M>>,
) {
    let queued_assets = std::mem::take(&mut prepare_next_frame.assets);
    for (handle, material) in queued_assets {
        match prepare_material_tilemap(
            &material,
            &render_device,
            &images,
            &fallback_image,
            &pipeline,
        ) {
            Ok(prepared_asset) => {
                render_materials.insert(handle, prepared_asset);
            }
            Err(AsBindGroupError::RetryNextUpdate) => {
                prepare_next_frame.assets.push((handle, material));
            }
        }
    }

    for removed in std::mem::take(&mut extracted_assets.removed) {
        render_materials.remove(&removed);
    }

    for (handle, material) in std::mem::take(&mut extracted_assets.extracted) {
        match prepare_material_tilemap(
            &material,
            &render_device,
            &images,
            &fallback_image,
            &pipeline,
        ) {
            Ok(prepared_asset) => {
                render_materials.insert(handle, prepared_asset);
            }
            Err(AsBindGroupError::RetryNextUpdate) => {
                prepare_next_frame.assets.push((handle, material));
            }
        }
    }
}

fn prepare_material_tilemap<M: MaterialTilemap>(
    material: &M,
    render_device: &RenderDevice,
    images: &RenderAssets<GpuImage>,
    fallback_image: &FallbackImage,
    pipeline: &MaterialTilemapPipeline<M>,
) -> Result<PreparedMaterialTilemap<M>, AsBindGroupError> {
    let prepared = material.as_bind_group(
        &pipeline.material_tilemap_layout,
        render_device,
        images,
        fallback_image,
    )?;
    Ok(PreparedMaterialTilemap {
        bindings: prepared.bindings,
        bind_group: prepared.bind_group,
        key: prepared.data,
    })
}

#[allow(clippy::too_many_arguments)]
pub fn queue_material_tilemap_meshes<M: MaterialTilemap>(
    chunk_storage: Res<RenderChunk2dStorage>,
    transparent_2d_draw_functions: Res<DrawFunctions<Transparent2d>>,
    render_device: Res<RenderDevice>,
    (material_tilemap_pipeline, mut material_pipelines): (
        Res<MaterialTilemapPipeline<M>>,
        ResMut<SpecializedRenderPipelines<MaterialTilemapPipeline<M>>>,
    ),
    pipeline_cache: Res<PipelineCache>,
    view_uniforms: Res<ViewUniforms>,
    gpu_images: Res<RenderAssets<GpuImage>>,
    msaa: Res<Msaa>,
    globals_buffer: Res<GlobalsBuffer>,
    (standard_tilemap_meshes, materials): (
        Query<(Entity, &ChunkId, &Transform, &TilemapId)>,
        Query<&Handle<M>>,
    ),
    mut views: Query<(Entity, &ExtractedView, &VisibleEntities)>,
    render_materials: Res<RenderMaterialsTilemap<M>>,
    #[cfg(not(feature = "atlas"))] (mut texture_array_cache, render_queue): (
        ResMut<TextureArrayCache>,
        Res<RenderQueue>,
    ),
    mut transparent_render_phases: ResMut<ViewSortedRenderPhases<Transparent2d>>,
) where
    M::Data: PartialEq + Eq + Hash + Clone,
{
    #[cfg(not(feature = "atlas"))]
    texture_array_cache.queue(&render_device, &render_queue, &gpu_images);

    if standard_tilemap_meshes.is_empty() {
        return;
    }

    if view_uniforms.uniforms.binding().is_none() && globals_buffer.buffer.binding().is_none() {
        return;
    }

    for (view_entity, view, visible_entities) in views.iter_mut() {
        let Some(transparent_phase) = transparent_render_phases.get_mut(&view_entity) else {
            continue;
        };

        let draw_tilemap = transparent_2d_draw_functions
            .read()
            .get_id::<DrawTilemapMaterial<M>>()
            .unwrap();

        for (entity, chunk_id, transform, tilemap_id) in standard_tilemap_meshes.iter() {
            if !visible_entities
                .iter::<With<TilemapRenderSettings>>()
                .any(|&entity| entity.index() == tilemap_id.0.index())
            {
                continue;
            }

            let Ok(material_handle) = materials.get(tilemap_id.0) else {
                continue;
            };
            let Some(material) = render_materials.get(&material_handle.id()) else {
                continue;
            };

            if let Some(chunk) = chunk_storage.get(&UVec4::new(
                chunk_id.0.x,
                chunk_id.0.y,
                chunk_id.0.z,
                tilemap_id.0.index(),
            )) {
                #[cfg(not(feature = "atlas"))]
                if !texture_array_cache.contains(&chunk.texture) {
                    continue;
                }

                #[cfg(feature = "atlas")]
                if gpu_images.get(chunk.texture.image_handle()).is_none() {
                    continue;
                }

                let key = TilemapPipelineKey {
                    msaa: msaa.samples(),
                    map_type: chunk.get_map_type(),
                    hdr: view.hdr,
                };

                let pipeline_id = material_pipelines.specialize(
                    &pipeline_cache,
                    &material_tilemap_pipeline,
                    MaterialTilemapKey {
                        tilemap_pipeline_key: key,
                        bind_group_data: material.key.clone(),
                    },
                );
                let z = if chunk.y_sort {
                    transform.translation.z
                        + (1.0
                            - (transform.translation.y
                                / (chunk.map_size.y as f32 * chunk.tile_size.y)))
                } else {
                    transform.translation.z
                };
                transparent_phase.add(Transparent2d {
                    entity,
                    draw_function: draw_tilemap,
                    pipeline: pipeline_id,
                    sort_key: FloatOrd(z),
                    batch_range: 0..1,
                    extra_index: PhaseItemExtraIndex::NONE,
                });
            }
        }
    }
}

#[allow(clippy::too_many_arguments)]
pub fn bind_material_tilemap_meshes<M: MaterialTilemap>(
    mut commands: Commands,
    chunk_storage: Res<RenderChunk2dStorage>,
    render_device: Res<RenderDevice>,
    tilemap_pipeline: Res<TilemapPipeline>,
    view_uniforms: Res<ViewUniforms>,
    gpu_images: Res<RenderAssets<GpuImage>>,
    globals_buffer: Res<GlobalsBuffer>,
    mut image_bind_groups: ResMut<ImageBindGroups>,
    (standard_tilemap_meshes, materials): (Query<(&ChunkId, &TilemapId)>, Query<&Handle<M>>),
    mut views: Query<(Entity, &VisibleEntities)>,
    render_materials: Res<RenderMaterialsTilemap<M>>,
    #[cfg(not(feature = "atlas"))] (mut texture_array_cache, render_queue): (
        ResMut<TextureArrayCache>,
        Res<RenderQueue>,
    ),
) where
    M::Data: PartialEq + Eq + Hash + Clone,
{
    #[cfg(not(feature = "atlas"))]
    texture_array_cache.queue(&render_device, &render_queue, &gpu_images);

    if standard_tilemap_meshes.is_empty() {
        return;
    }

    if let (Some(view_binding), Some(globals)) = (
        view_uniforms.uniforms.binding(),
        globals_buffer.buffer.binding(),
    ) {
        for (entity, visible_entities) in views.iter_mut() {
            let view_bind_group = render_device.create_bind_group(
                Some("tilemap_view_bind_group"),
                &tilemap_pipeline.view_layout,
                &[
                    BindGroupEntry {
                        binding: 0,
                        resource: view_binding.clone(),
                    },
                    BindGroupEntry {
                        binding: 1,
                        resource: globals.clone(),
                    },
                ],
            );

            commands.entity(entity).insert(TilemapViewBindGroup {
                value: view_bind_group,
            });

            for (chunk_id, tilemap_id) in standard_tilemap_meshes.iter() {
                if !visible_entities
                    .iter::<With<TilemapRenderSettings>>()
                    .any(|&entity| entity.index() == tilemap_id.0.index())
                {
                    continue;
                }

                let Ok(material_handle) = materials.get(tilemap_id.0) else {
                    continue;
                };
                if render_materials.get(&material_handle.id()).is_none() {
                    continue;
                };

                if let Some(chunk) = chunk_storage.get(&UVec4::new(
                    chunk_id.0.x,
                    chunk_id.0.y,
                    chunk_id.0.z,
                    tilemap_id.0.index(),
                )) {
                    #[cfg(not(feature = "atlas"))]
                    if !texture_array_cache.contains(&chunk.texture) {
                        continue;
                    }

                    #[cfg(feature = "atlas")]
                    if gpu_images.get(chunk.texture.image_handle()).is_none() {
                        continue;
                    }

                    image_bind_groups
                        .values
                        .entry(chunk.texture.clone_weak())
                        .or_insert_with(|| {
                            #[cfg(not(feature = "atlas"))]
                            let gpu_image = texture_array_cache.get(&chunk.texture);
                            #[cfg(feature = "atlas")]
                            let gpu_image = gpu_images.get(chunk.texture.image_handle()).unwrap();
                            render_device.create_bind_group(
                                Some("sprite_material_bind_group"),
                                &tilemap_pipeline.material_layout,
                                &[
                                    BindGroupEntry {
                                        binding: 0,
                                        resource: BindingResource::TextureView(
                                            &gpu_image.texture_view,
                                        ),
                                    },
                                    BindGroupEntry {
                                        binding: 1,
                                        resource: BindingResource::Sampler(&gpu_image.sampler),
                                    },
                                ],
                            )
                        });
                }
            }
        }
    }
}

#[derive(AsBindGroup, Debug, Clone, Default, TypePath, Asset)]
pub struct StandardTilemapMaterial {}

impl MaterialTilemap for StandardTilemapMaterial {}<|MERGE_RESOLUTION|>--- conflicted
+++ resolved
@@ -136,12 +136,8 @@
                         // set. Bevy is loose on its expectation of when systems in the `PrepareAssets` set execute (for performance) and only needs them
                         // to run before the `Prepare` set (which is after Queue). This invites the possibility of an intermittent incorrect ordering dependent
                         // on the scheduler.
-<<<<<<< HEAD
-                        queue_material_tilemap_meshes::<M>.in_set(RenderSet::Queue)
-=======
                         queue_material_tilemap_meshes::<M>
                             .in_set(RenderSet::Queue)
->>>>>>> 857caa51
                             .after(prepare::prepare),
                         bind_material_tilemap_meshes::<M>.in_set(RenderSet::PrepareBindGroups),
                     ),
