--- conflicted
+++ resolved
@@ -18,18 +18,14 @@
 
 [dependencies]
 anyhow = { version = "1.0", optional = true }
-<<<<<<< HEAD
-bevy = { git="https://github.com/bevyengine/bevy", rev="052094757aee671c66190b63a640900f15ee300d" }
+bevy = { git="https://github.com/bevyengine/bevy", rev="052094757aee671c66190b63a640900f15ee300d", default-features = false }
 bytemuck = "1.5"
-=======
-bevy = { version = "0.5", default-features = false }
->>>>>>> 1c294640
 ldtk_rust = { version = "0.5", optional = true }
 morton-encoding = "2.0"
 log = "0.4"
 serde_json = { version = "1.0", optional = true }
 
 [dev-dependencies]
-bevy = { version = "0.5", default-features = true }
+bevy = { git="https://github.com/bevyengine/bevy", rev="052094757aee671c66190b63a640900f15ee300d", default-features = true }
 rand = "0.8"
 env_logger = "0.8"